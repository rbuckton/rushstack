--- conflicted
+++ resolved
@@ -13,21 +13,12 @@
   "typings": "lib/index.d.ts",
   "keywords": [],
   "devDependencies": {
-<<<<<<< HEAD
-    "@microsoft/node-library-build": "6.0.72",
-    "@microsoft/rush-stack-compiler-3.2": "0.3.24",
-=======
     "@microsoft/rush-stack-compiler-3.4": "0.1.12",
->>>>>>> 1188f387
     "@types/chai": "3.4.34",
     "@types/mocha": "5.2.5",
     "@types/webpack-env": "1.13.0",
     "chai": "~3.5.0",
-<<<<<<< HEAD
-    "gulp": "~4.0.2"
-=======
-    "gulp": "~3.9.1",
+    "gulp": "~4.0.2",
     "@microsoft/node-library-build": "6.0.73"
->>>>>>> 1188f387
   }
 }